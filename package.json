{
    "name": "electric-boray",
    "description": "buckets boray proxy service",
    "version": "1.0.4",
    "author": "Joyent (joyent.com)",
    "private": true,
    "repository": {
        "type": "git",
        "url": "git+https://github.com/joyent/electric-boray.git"
    },
    "dependencies": {
        "artedi": "1.1.0",
        "assert-plus": "1.0.0",
        "bignum": "0.13.0",
        "bunyan": "0.22.1",
        "clone": "0.1.9",
        "dtrace-provider": "0.8.8",
        "fash": "git+https://github.com/bahamas10/node-fash.git#MANTA-4720",
        "fast": "2.7.0",
        "jsprim": "2.0.0",
        "kang": "1.2.0",
        "imgapi-cli": "git+https://github.com/joyent/sdc-imgapi-cli.git#v2.4.1",
<<<<<<< HEAD
        "boray": "git+https://github.com/joyent/node-boray.git#master",
=======
        "boray": "git+https://github.com/joyent/node-buckets-mdapi.git#v0.1.0",
        "node-uuid": "1.4.0",
>>>>>>> 1ff0fbec
        "posix-getopt": "^1.0.0",
        "restify": "6.3.1",
        "strsplit": "1.0.0",
        "uuid": "3.3.3",
        "vasync": "^2.2.0",
        "verror": "1.9.0",
        "xtend": "2.0.6"
    },
    "devDependencies": {
        "deep-equal": "0.0.0",
        "nodeunit": "0.9.1"
    },
    "sdcDependencies": {
        "config-agent": ">=1.2.0"
    },
    "directories": {
        "bin": "./bin",
        "lib": "./lib"
    },
    "scripts": {
        "test": "make test"
    },
    "license": "MPL-2.0"
}<|MERGE_RESOLUTION|>--- conflicted
+++ resolved
@@ -20,12 +20,7 @@
         "jsprim": "2.0.0",
         "kang": "1.2.0",
         "imgapi-cli": "git+https://github.com/joyent/sdc-imgapi-cli.git#v2.4.1",
-<<<<<<< HEAD
-        "boray": "git+https://github.com/joyent/node-boray.git#master",
-=======
         "boray": "git+https://github.com/joyent/node-buckets-mdapi.git#v0.1.0",
-        "node-uuid": "1.4.0",
->>>>>>> 1ff0fbec
         "posix-getopt": "^1.0.0",
         "restify": "6.3.1",
         "strsplit": "1.0.0",
